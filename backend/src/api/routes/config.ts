--- conflicted
+++ resolved
@@ -139,11 +139,7 @@
           .prepare('SELECT value FROM _config WHERE key = ?')
           .get(key);
 
-<<<<<<< HEAD
-        const finalConfig = { ...config };
-=======
         let finalConfig = { ...config };
->>>>>>> 3b323667
 
         if (existing && existing.value) {
           try {
