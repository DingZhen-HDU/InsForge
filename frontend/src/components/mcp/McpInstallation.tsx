import { useState, useMemo } from 'react';
import { useQuery } from '@tanstack/react-query';
import { cn } from '@/lib/utils/utils';
import { CodeBlock } from '@/components/CodeBlock';
import { Tabs, TabsList, TabsTrigger, TabsContent } from '@/components/radix/Tabs';
import { Alert, AlertDescription } from '@/components/radix/Alert';
import { JsonHighlight } from '@/components/JsonHighlight';
import { CursorDeeplinkGenerator } from './CursorDeeplinkGenerator';
import {
  MCP_AGENTS,
  createMCPConfig,
  GenerateInstallCommand,
  type MCPAgent,
  type PlatformType,
} from '@/components/mcp/mcp-helper';
import { metadataService } from '@/features/metadata/services/metadata.service';
import { useTheme } from '@/lib/contexts/ThemeContext';

interface McpInstallerProps {
  className?: string;
  defaultAgent?: string;
  TabListClassName?: string;
}

export function McpInstallation({
  className,
  defaultAgent = 'cursor',
  TabListClassName,
}: McpInstallerProps) {
  const [selectedAgent, setSelectedAgent] = useState<MCPAgent>(() => {
    return MCP_AGENTS.find((agent) => agent.id === defaultAgent) || MCP_AGENTS[0];
  });
  const [activeTab, setActiveTab] = useState<PlatformType>('macos-linux');
  const { resolvedTheme } = useTheme();

  const { data: apiKey } = useQuery({
    queryKey: ['apiKey'],
    queryFn: () => metadataService.fetchApiKey(),
    staleTime: Infinity,
  });

  const handleTabChange = (value: string) => {
    setActiveTab(value as PlatformType);
  };

  const mcpConfig = useMemo(() => {
    return createMCPConfig(apiKey || '', activeTab, window.location.origin);
  }, [apiKey, activeTab]);

  return (
    <div className={cn('w-full flex flex-col gap-2 overflow-hidden', className)}>
      {/* Agent Tabs */}
      <Tabs
        value={selectedAgent.id}
        onValueChange={(value) => {
          const agent = MCP_AGENTS.find((a) => a.id === value);
          if (agent) {
            setSelectedAgent(agent);
          }
        }}
      >
        <TabsList
          className={cn(
            'grid w-full grid-cols-6 bg-neutral-200 dark:bg-neutral-900 p-1 rounded-lg h-fit mb-2',
            TabListClassName
          )}
        >
          {MCP_AGENTS.map((agent) => (
            <TabsTrigger
              key={agent.id}
              value={agent.id}
              className="rounded-sm px-4 py-2 text-sm font-normal transition-all duration-200 flex flex-row items-center justify-start gap-1
                data-[state=active]:bg-white dark:data-[state=active]:bg-neutral-700 dark:data-[state=active]:text-white data-[state=active]:text-gray-900 data-[state=active]:shadow-sm
                data-[state=inactive]:text-gray-600 dark:data-[state=inactive]:text-neutral-400 data-[state=inactive]:hover:text-gray-900"
            >
              {agent.logo && agent.darkLogo && (
                <img
                  src={resolvedTheme === 'light' ? agent.logo : agent.darkLogo}
                  alt={agent.displayName}
                  className="w-5 h-5"
                />
              )}
              {agent.displayName}
            </TabsTrigger>
          ))}
        </TabsList>

        {/* Content for each agent */}
        {MCP_AGENTS.map((agent) => (
          <TabsContent key={agent.id} value={agent.id} className="mt-0">
            {agent.id !== 'mcp' ? (
              <div className="bg-white dark:bg-neutral-700 px-6 py-8 flex flex-col items-start justify-start gap-4 rounded-xl border border-border-gray dark:border-neutral-700">
                {agent.id === 'cursor' && (
                  <CursorDeeplinkGenerator
                    apiKey={apiKey}
                    apiBaseUrl={import.meta.env.VITE_API_BASE_URL}
                    os={activeTab}
                  />
                )}

<<<<<<< HEAD
                {/* Alternative Installation */}
                <p className="text-zinc-950 dark:text-neutral-300 text-sm">
                  {agent.id === 'cursor' ? 'or copy' : 'Copy'} the command below and paste it to
                  terminal
                </p>
=======
      {/* Content */}
      {selectedAgent.id !== 'mcp' ? (
        <div className="bg-white px-6 py-8 flex flex-col items-start justify-start gap-4">
          {selectedAgent.id === 'cursor' && (
            <CursorDeeplinkGenerator
              apiKey={apiKey}
              apiBaseUrl={window.location.origin}
              os={activeTab}
            />
          )}
>>>>>>> d7ec4410

                {/* Command Block */}
                <CodeBlock
                  code={GenerateInstallCommand(agent, apiKey || '')}
                  className="bg-slate-50 dark:bg-neutral-800 w-full font-normal text-blue-800 dark:text-blue-400"
                />
              </div>
            ) : (
              <div className="px-6 py-8 bg-white dark:bg-neutral-800 overflow-hidden rounded-xl border border-border-gray dark:border-neutral-700">
                <p className="text-zinc-950 dark:text-white text-sm mb-3">
                  Copy the configuration below and add it to your AI assistant.
                </p>

                {/* OS Tabs */}
                <div className="flex items-center justify-between">
                  <Tabs value={activeTab} onValueChange={handleTabChange} className="w-full">
                    <TabsList className="grid w-60 grid-cols-2 bg-gray-100 dark:bg-neutral-900 p-1.5 rounded-lg h-fit">
                      <TabsTrigger
                        value="macos-linux"
                        className="h-7 rounded-sm px-3 py-1 text-sm font-medium transition-all duration-200
                          data-[state=active]:bg-white dark:data-[state=active]:bg-neutral-700 dark:data-[state=active]:text-white data-[state=active]:text-gray-900 data-[state=active]:shadow-sm
                          data-[state=inactive]:text-gray-600 dark:data-[state=inactive]:text-neutral-400 data-[state=inactive]:hover:text-gray-900"
                      >
                        MacOS/Linux
                      </TabsTrigger>
                      <TabsTrigger
                        value="windows"
                        className="h-7 rounded-sm px-3 py-1 text-sm font-medium transition-all duration-200
                          data-[state=active]:bg-white dark:data-[state=active]:bg-neutral-700 dark:data-[state=active]:text-white data-[state=active]:text-gray-900 data-[state=active]:shadow-sm
                          data-[state=inactive]:text-gray-600 dark:data-[state=inactive]:text-neutral-400 data-[state=inactive]:hover:text-gray-900"
                      >
                        Windows
                      </TabsTrigger>
                    </TabsList>
                  </Tabs>
                </div>

                {/* Configuration content */}
                <div className="mt-1">
                  {!apiKey && (
                    <Alert className="border-yellow-200 bg-yellow-50 mb-4">
                      <AlertDescription className="text-yellow-800">
                        No API key found. Please ensure the backend is running and you&apos;re
                        logged in as an admin.
                      </AlertDescription>
                    </Alert>
                  )}

                  <JsonHighlight json={JSON.stringify(mcpConfig, null, 2)} />
                </div>
              </div>
            )}
          </TabsContent>
        ))}
      </Tabs>
    </div>
  );
}<|MERGE_RESOLUTION|>--- conflicted
+++ resolved
@@ -97,26 +97,11 @@
                     os={activeTab}
                   />
                 )}
-
-<<<<<<< HEAD
                 {/* Alternative Installation */}
                 <p className="text-zinc-950 dark:text-neutral-300 text-sm">
                   {agent.id === 'cursor' ? 'or copy' : 'Copy'} the command below and paste it to
                   terminal
                 </p>
-=======
-      {/* Content */}
-      {selectedAgent.id !== 'mcp' ? (
-        <div className="bg-white px-6 py-8 flex flex-col items-start justify-start gap-4">
-          {selectedAgent.id === 'cursor' && (
-            <CursorDeeplinkGenerator
-              apiKey={apiKey}
-              apiBaseUrl={window.location.origin}
-              os={activeTab}
-            />
-          )}
->>>>>>> d7ec4410
-
                 {/* Command Block */}
                 <CodeBlock
                   code={GenerateInstallCommand(agent, apiKey || '')}
